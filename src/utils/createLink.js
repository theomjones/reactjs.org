--- conflicted
+++ resolved
@@ -5,35 +5,27 @@
  * @flow
  */
 
-<<<<<<< HEAD
-'use strict';
-
 import Link from 'gatsby-plugin-crowdin/Link';
-=======
-import Link from 'gatsby-link';
->>>>>>> 30ea17e2
 import React from 'react';
 import ExternalLinkSvg from 'templates/components/ExternalLinkSvg';
 import slugify from 'utils/slugify';
 import {colors, media} from 'theme';
 
-<<<<<<< HEAD
-const createLinkBlog = ({isActive, item, location, section}) => {
-=======
 import type {Node} from 'react';
 
 type CreateLinkBaseProps = {
   isActive: boolean,
   item: Object,
+  location: string,
   section: Object,
 };
 
 const createLinkBlog = ({
   isActive,
   item,
+  location,
   section,
 }: CreateLinkBaseProps): Node => {
->>>>>>> 30ea17e2
   return (
     <Link
       css={[linkCss, isActive && activeLinkCss]}
@@ -45,15 +37,12 @@
   );
 };
 
-<<<<<<< HEAD
-const createLinkCommunity = ({isActive, item, location, section}) => {
-=======
 const createLinkCommunity = ({
   isActive,
   item,
+  location,
   section,
 }: CreateLinkBaseProps): Node => {
->>>>>>> 30ea17e2
   if (item.href) {
     return (
       <a css={[linkCss]} href={item.href} target="_blank" rel="noopener">
@@ -77,15 +66,12 @@
   });
 };
 
-<<<<<<< HEAD
-const createLinkDocs = ({isActive, item, location, section}) => {
-=======
 const createLinkDocs = ({
   isActive,
   item,
+  location,
   section,
 }: CreateLinkBaseProps): Node => {
->>>>>>> 30ea17e2
   return (
     <Link
       css={[linkCss, isActive && activeLinkCss]}
@@ -97,15 +83,6 @@
   );
 };
 
-<<<<<<< HEAD
-const createLinkTutorial = ({
-  isActive,
-  item,
-  location,
-  onLinkClick,
-  section,
-}) => {
-=======
 type CreateLinkTutorialProps = {
   onLinkClick: Function,
 } & CreateLinkBaseProps;
@@ -113,10 +90,10 @@
 const createLinkTutorial = ({
   isActive,
   item,
+  location,
   onLinkClick,
   section,
 }: CreateLinkTutorialProps): Node => {
->>>>>>> 30ea17e2
   return (
     <Link
       css={[linkCss, isActive && activeLinkCss]}
